//! Methods for compressing the posting lists

use std::{
    cell::RefCell,
    fmt,
    fs::File,
    io::{Read, Seek, Write},
    path::Path,
};
use byteorder::{BigEndian, WriteBytesExt};
use ouroboros::self_referencing;

use super::{
    index::{BlockTermImpactIndex, BlockTermImpactIterator},
    TermImpact,
};
use crate::{
    base::{DocId, ImpactValue, TermIndex},
    utils::buffer::{Buffer, MemoryBuffer, MmapBuffer, Slice},
};
use ciborium::value::Value;
use log::debug;
use serde::{Deserialize, Serialize};
use sucds::{EliasFano, EliasFanoBuilder, Searial};

//
// ---- Compression ---
//
pub trait Compressor<T> {
    fn write(&self, writer: &mut dyn Write, values: &[T]);
<<<<<<< HEAD
    fn read(&self, reader: &mut dyn Read) -> Box<dyn Iterator<Item = T> + Send>;
=======
    fn read(&self, count: usize, reader: &mut dyn Read) -> Box<dyn Iterator<Item = T> + Send>;
>>>>>>> 4d46158f
}

#[typetag::serde(tag = "type")]
pub trait DocIdCompressor: Compressor<DocId> + Sync {}

#[typetag::serde(tag = "type")]
pub trait ValueCompressor: Compressor<ImpactValue> + Sync {}

//
// ---- Compressed index global information  ---
//

#[derive(Serialize, Deserialize)]
pub struct TermBlockInformation {
    /// Position within the document ID stream
    pub docid_position_range: (u64, u64),

    /// Position within the impact value stream
    pub value_position_range: (u64, u64),

    /// Number of records
    pub length: usize,

    /// Maximum value for this page
    pub max_value: ImpactValue,

    /// Maximum document ID for this page
    pub min_doc_id: DocId,

    /// Maximum document ID for this page
    pub max_doc_id: DocId,
}

impl std::fmt::Display for TermBlockInformation {
    fn fmt(&self, f: &mut fmt::Formatter) -> fmt::Result {
        write!(
            f,
            "(docids: {}-{}, impacts: {}-{}, len: {}, max_v: {}, docid: {}-{})",
            self.docid_position_range.0,
            self.docid_position_range.1,
            self.value_position_range.0,
            self.value_position_range.1,
            self.length,
            self.max_value,
            self.min_doc_id,
            self.max_doc_id
        )
    }
}

/// Block-based index information for a term
#[derive(Serialize, Deserialize)]
pub struct TermBlocksInformation {
    pub pages: Vec<TermBlockInformation>,
    pub max_value: ImpactValue,
    pub max_doc_id: DocId,
    pub length: usize,
}

/// Global information on the index structure
#[derive(Serialize, Deserialize)]
pub struct CompressedIndexInformation {
    pub terms: Vec<TermBlocksInformation>,
    doc_ids_compressor: Box<dyn DocIdCompressor>,
    values_compressor: Box<dyn ValueCompressor>,
}

pub struct CompressedIndex {
    information: CompressedIndexInformation,

    /// View on document IDs
    docid_buffer: Box<dyn Buffer>,

    /// View on document IDs
    impact_buffer: Box<dyn Buffer>,
}

//
// ---- Iterators over compressed block indices

pub struct CompressedIndexIterator<'a> {
    /// Iterator over page information
    info_iter: Box<std::slice::Iter<'a, TermBlockInformation>>,

    /// Current info
    info: Option<&'a TermBlockInformation>,

    /// Current iterator on document IDs
    docid_iterator: Option<Box<dyn Iterator<Item = DocId> + Send>>,

    /// Current iterator on impacts
    impact_iterator: Option<Box<dyn Iterator<Item = ImpactValue> + Send>>,

    index: usize,

    // Term index (for reference)
    term_ix: TermIndex,

    /// Our sparse index
    sparse_index: &'a CompressedIndex,
}

impl<'a> CompressedIndexIterator<'a> {
    fn new<'c: 'a>(index: &'c CompressedIndex, term_ix: TermIndex) -> Self {
        let mut iter = if term_ix < index.information.terms.len() {
            Box::new(index.information.terms[term_ix].pages.iter())
        } else {
            Box::new([].iter())
        };

        let info = iter.next();

        Self {
            // The index
            sparse_index: &index,

            // Iterator over term index page information
            info_iter: iter,

            // Current term index page information
            info: info,

            // Current docid/impact iterators
            docid_iterator: None,
            impact_iterator: None,

            // The current impact index
            index: 0,

            // Just for information purpose
            term_ix: term_ix,
        }
    }

    /// Move the iterator to the first block where a document of
    /// at least `min_doc_id` is present
    fn move_iterator(&mut self, min_doc_id: DocId) -> bool {
        // Loop until the condition is met
        while let Some(info) = self.info {
            if info.max_doc_id >= min_doc_id {
                debug!(
                    "[{}] Moving iterator OK - max(doc_id) = {} >= {}",
                    self.term_ix, info.max_doc_id, min_doc_id
                );
                return true;
            }

            // Go to the next block
            self.next_block();

            if let Some(info) = self.info {
                debug!("[{}] Read the next block (move): {}", self.term_ix, info);
            } else {
                debug!("[{}] EOF for blocks (move)", self.term_ix);
            }
        }
        false
    }

    fn read_block(&mut self, info: &TermBlockInformation) {
        let slice = self.sparse_index.docid_buffer.slice(
            info.docid_position_range.0 as usize,
            info.docid_position_range.1 as usize,
        );
        let docid_iterator = self
            .sparse_index
            .information
            .doc_ids_compressor
            .read(info.length, &mut slice.data());
        self.docid_iterator = Some(docid_iterator);

        let slice = self.sparse_index.docid_buffer.slice(
            info.value_position_range.0 as usize,
            info.value_position_range.1 as usize,
        );
        let value_iterator = self
            .sparse_index
            .information
            .values_compressor
            .read(info.length, &mut slice.data());
        self.impact_iterator = Some(value_iterator);
    }

    fn next_block(&mut self) {
        self.info = self.info_iter.next();
        self.docid_iterator = None;
        self.impact_iterator = None;
        self.index = 0;
    }
}

impl<'a> Iterator for CompressedIndexIterator<'a> {
    type Item = TermImpact;

    /// Iterate to the next doc id
    fn next(&mut self) -> Option<Self::Item> {
        if let Some(info) = self.info {
            // We are over, load the next block
            if self.index >= info.length {
                self.next_block();
            }
            if self.info.is_none() {
                debug!("[{}] EOF for blocks", self.term_ix);
            }
        }

        if let Some(info) = self.info {
            if self.docid_iterator.is_none() {
                self.read_block(info);
                debug!("[{}] Loaded block data: {}", self.term_ix, info);
            }

            if let Some(docid) = self
                .docid_iterator
                .as_deref_mut()
                .expect("Iterator is over, but shouldn't be")
                .next()
            {
                let value = self
                    .impact_iterator
                    .as_deref_mut()
                    .expect("Impact iterator is over... but not the doc ID one")
                    .next()
                    .expect("");
                Some(TermImpact {
                    docid: docid,
                    value: value,
                })
            } else {
                None
            }
        } else {
            None
        }
    }
}

struct CompressedBlockTermImpactIterator<'a> {
    iterator: RefCell<CompressedIndexIterator<'a>>,
    current_min_docid: Option<DocId>,
    // We need a RefCell for method current()
    current_value: RefCell<Option<TermImpact>>,
    max_value: ImpactValue,
    max_doc_id: DocId,
    length: usize,
}

impl<'a> CompressedBlockTermImpactIterator<'a> {
    fn new(index: &'a CompressedIndex, term_ix: TermIndex) -> Self {
        let info = &index.information.terms[term_ix];
        Self {
            iterator: RefCell::new(CompressedIndexIterator::new(index, term_ix)),
            current_value: RefCell::new(None),
            max_value: info.max_value,
            max_doc_id: info.max_doc_id,
            length: info.length,
            current_min_docid: None,
        }
    }
}

impl<'a> BlockTermImpactIterator for CompressedBlockTermImpactIterator<'a> {
    fn next_min_doc_id(&mut self, min_doc_id: DocId) -> bool {
        // Sets the current minimum document ID
        self.current_min_docid = Some(min_doc_id.max(
            if let Some(impact) = self.current_value.get_mut() {
                impact.docid + 1
            } else {
                0
            },
        ));
        let min_doc_id = self.current_min_docid.expect("Should not be None");

        // Move to the block having at least one document greater that min_doc_id
        let ok = self.iterator.get_mut().move_iterator(min_doc_id);

        if !ok {
            debug!("[{}] End of iterator", self.iterator.get_mut().term_ix)
        } else {
            debug!(
                "[{}] We have a candidate for doc_id >= {}",
                self.iterator.get_mut().term_ix,
                min_doc_id
            )
        }
        ok
    }

    /// Returns the current document ID
    fn current(&self) -> TermImpact {
        let min_docid = self.current_min_docid.expect("Should not be null");
        {
            let iterator = self.iterator.borrow();
            debug!("[{}] Searching for next {}", iterator.term_ix, min_docid);
        }

        let mut current_value = self.current_value.borrow_mut();

        if current_value
            .and_then(|x| Some(x.docid < min_docid))
            .or(Some(true))
            .unwrap()
        {
            let mut iterator = self.iterator.borrow_mut();
            debug!(
                "[{}] Current DOC ID value is {}",
                iterator.term_ix,
                if let Some(cv) = current_value.as_ref() {
                    cv.docid as i64
                } else {
                    -1
                },
            );

            *current_value = None;
            while let Some(v) = iterator.next() {
                if v.docid >= min_docid {
                    debug!("[{}] Returning {} ({})", iterator.term_ix, v.docid, v.value);

                    *current_value = Some(v);
                    break;
                }
                debug!(
                    "[{}] Skipping {} ({}) / {}",
                    iterator.term_ix, v.docid, v.value, min_docid
                );
            }

            assert!(current_value.is_some(), "Did not find current impact");
        } else {
            let iterator = self.iterator.borrow();
            debug!(
                "[{}] Current value was good {} >= {}",
                iterator.term_ix,
                current_value.expect("").docid,
                min_docid
            );
        }

        return current_value.expect("No current value");
    }

    fn max_value(&self) -> ImpactValue {
        return self.max_value;
    }

    fn max_block_doc_id(&self) -> DocId {
        self.iterator
            .borrow()
            .info
            .expect("Iterator was over")
            .max_doc_id
    }

    fn min_block_doc_id(&self) -> DocId {
        self.iterator
            .borrow()
            .info
            .expect("Iterator was over")
            .min_doc_id
    }

    fn max_block_value(&self) -> ImpactValue {
        self.iterator
            .borrow()
            .info
            .expect("Iterator was over")
            .max_value
    }

    fn max_doc_id(&self) -> DocId {
        return self.max_doc_id;
    }

    fn length(&self) -> usize {
        return self.length;
    }
}

impl BlockTermImpactIndex for CompressedIndex {
    fn iterator(
        &self,
        term_ix: crate::base::TermIndex,
    ) -> Box<dyn super::index::BlockTermImpactIterator + '_> {
        Box::new(CompressedBlockTermImpactIterator::new(self, term_ix))
    }

    fn length(&self) -> usize {
        self.information.terms.len()
    }
}

/// Compress the impact values
///
/// # Arguments
///
/// - max_block_size: maximum number of records per block
pub fn compress(
    path: &Path,
    index: &dyn BlockTermImpactIndex,
    max_block_size: usize,
    doc_ids_compressor: Box<dyn DocIdCompressor>,
    values_compressor: Box<dyn ValueCompressor>,
) -> Result<(), std::io::Error> {
    // File for impact values
    let mut value_writer = File::options()
        .write(true)
        .truncate(true)
        .create(true)
        .open(path.join("value.dat"))
        .expect("Could not create the values file");

    // File for document IDs
    let mut docid_writer = File::options()
        .write(true)
        .truncate(true)
        .create(true)
        .open(path.join("docid.dat"))
        .expect("Could not create the document IDs file");

    // Global information
    let mut information = CompressedIndexInformation {
        terms: Vec::new(),
        doc_ids_compressor: doc_ids_compressor,
        values_compressor: values_compressor,
    };
    let value_position = 0;
    let docid_position = 0;

    // Iterate over terms
    for term_ix in 0..index.length() {
        // Read everything
        let mut it = index.iterator(term_ix);
        let mut flag = true;

        let mut term_information = TermBlocksInformation {
            pages: Vec::new(),
            max_value: 0f32,
            max_doc_id: 0,
            length: 0,
        };

        while flag {
            // Read up to max_block_size records
            let mut impacts = Vec::new();
            let mut docids = Vec::<DocId>::new();
            flag = false;
            while let Some(ti) = it.next() {
                docids.push(ti.docid);
                impacts.push(ti.value);
                if docids.len() == max_block_size {
                    flag = true;
                    break;
                }
            }

            // Write
            information
                .doc_ids_compressor
                .write(&mut value_writer, &docids);
            information
                .values_compressor
                .write(&mut docid_writer, &impacts);

            // Add information
            let new_value_position = value_writer.stream_position()?;
            let new_docid_position = docid_writer.stream_position()?;

            let (min_doc_id, max_doc_id) = docids
                .iter()
                .fold((0 as DocId, 0 as DocId), |cur, x| {
                    (cur.0.min(*x), cur.1.max(*x))
                })
                .try_into()
                .unwrap();

            let block_term_information = TermBlockInformation {
                docid_position_range: (docid_position, new_docid_position),
                value_position_range: (value_position, new_value_position),
                length: impacts.len(),
                max_value: impacts.iter().fold(0f32, |cur, x| cur.max(*x)),
                min_doc_id: min_doc_id,
                max_doc_id: max_doc_id,
            };

            term_information.max_value = term_information
                .max_value
                .max(block_term_information.max_value);
            term_information.max_doc_id = term_information
                .max_doc_id
                .max(block_term_information.max_doc_id);
            term_information.length += block_term_information.length;
            term_information.pages.push(block_term_information);
        }

        information.terms.push(term_information);
    }

    // Serialize the overall structure
    let info_path = path.join(format!("information.cbor"));
    let info_file = File::options()
        .write(true)
        .truncate(true)
        .open(info_path)
        .expect("Error while creating file");

    ciborium::ser::into_writer(&information, info_file)
        .expect("Error saving compressed term index information");

    Ok(())
}

/// Loads a block-based index
pub fn load_compressed_index(path: &Path, in_memory: bool) -> CompressedIndex {
    let info_path = path.join(format!("information.cbor"));
    let info_file = File::options()
        .read(true)
        .open(info_path)
        .expect("Error while creating file");

    let information = ciborium::de::from_reader(info_file)
        .expect("Error loading compressed term index information");

    // No load the view
    let docid_path = path.join(format!("docids.dat"));
    let impact_path = path.join(format!("impacts.dat"));
    CompressedIndex {
        information: information,
        docid_buffer: if in_memory {
            Box::new(MemoryBuffer::new(&docid_path))
        } else {
            Box::new(MmapBuffer::new(&docid_path))
        },
        impact_buffer: if in_memory {
            Box::new(MemoryBuffer::new(&impact_path))
        } else {
            Box::new(MmapBuffer::new(&impact_path))
        },
    }
}

// --- Elias Fano

#[derive(Serialize, Deserialize)]
pub struct EliasFanoCompressor {}

#[typetag::serde]
impl DocIdCompressor for EliasFanoCompressor {
}

#[self_referencing]
struct EliasFanoIterator {
    data: EliasFano,
    #[borrows(data)]
    pub iterator: sucds::elias_fano::iter::Iter<'> + 'this
}

unsafe impl <'a> Send for EliasFanoIterator {}

impl <'a> Iterator for EliasFanoIterator {
    type Item = DocId;

    fn next(&mut self) -> Option<Self::Item> {
        self.with_mut(|fields| {
            if let Some(x) = fields.iterator.next() {
                Some(x as DocId)
            } else {
                None
            }
        })
    }
}

impl Compressor<DocId> for EliasFanoCompressor {
    fn write(&self, writer: &mut dyn Write, values: &[DocId]) {
        let max_value = *values.iter().max().unwrap();

        let mut c = EliasFanoBuilder::new(max_value as usize, values.len()).expect("Error when building");

        for &x in values {
            c.push(x as usize).expect("Could not add a doc ID");
        }
        c.build().serialize_into(writer).expect("Error while serializing");
    }

    fn read(&self, count: usize, reader: &mut dyn Read) -> Box<dyn Iterator<Item = DocId> + Send> {
        let data = EliasFano::deserialize_from(reader).expect("Error while reading");
        Box::new(EliasFanoIteratorBuilder { 
            data: data, 
            iterator_builder: |data: &EliasFano| data.iter(0) 
        }.build())
    }
}

#[derive(Serialize, Deserialize)]

pub struct Quantizer {
    pub levels: u16,
    pub min: ImpactValue,
    pub max: ImpactValue
}

#[typetag::serde]
impl ValueCompressor for Quantizer {}

impl <'a> Compressor<ImpactValue> for Quantizer {
    fn write(&self, writer: &mut dyn Write, values: &[ImpactValue]) {
        for x in values {
            writer.write_f32::<BigEndian>(*x);
        }
    }

<<<<<<< HEAD
    fn read(&self, _reader: &mut dyn Read) -> Box<dyn Iterator<Item = usize> + Send> {
=======
    fn read(&self, count: usize, reader: &mut dyn Read) -> Box<dyn Iterator<Item = ImpactValue> + Send> {
>>>>>>> 4d46158f
        todo!()
    }
}<|MERGE_RESOLUTION|>--- conflicted
+++ resolved
@@ -1,5 +1,7 @@
 //! Methods for compressing the posting lists
 
+use bitstream_io::{BigEndian, BitRead, BitReader, BitWrite, BitWriter};
+use ouroboros::self_referencing;
 use std::{
     cell::RefCell,
     fmt,
@@ -7,8 +9,6 @@
     io::{Read, Seek, Write},
     path::Path,
 };
-use byteorder::{BigEndian, WriteBytesExt};
-use ouroboros::self_referencing;
 
 use super::{
     index::{BlockTermImpactIndex, BlockTermImpactIterator},
@@ -18,7 +18,6 @@
     base::{DocId, ImpactValue, TermIndex},
     utils::buffer::{Buffer, MemoryBuffer, MmapBuffer, Slice},
 };
-use ciborium::value::Value;
 use log::debug;
 use serde::{Deserialize, Serialize};
 use sucds::{EliasFano, EliasFanoBuilder, Searial};
@@ -26,13 +25,14 @@
 //
 // ---- Compression ---
 //
+
 pub trait Compressor<T> {
     fn write(&self, writer: &mut dyn Write, values: &[T]);
-<<<<<<< HEAD
-    fn read(&self, reader: &mut dyn Read) -> Box<dyn Iterator<Item = T> + Send>;
-=======
-    fn read(&self, count: usize, reader: &mut dyn Read) -> Box<dyn Iterator<Item = T> + Send>;
->>>>>>> 4d46158f
+    fn read<'a>(
+        &self,
+        count: usize,
+        slice: Box<dyn Slice + 'a>,
+    ) -> Box<dyn Iterator<Item = T> + Send + 'a>;
 }
 
 #[typetag::serde(tag = "type")]
@@ -51,7 +51,7 @@
     pub docid_position_range: (u64, u64),
 
     /// Position within the impact value stream
-    pub value_position_range: (u64, u64),
+    pub impact_position_range: (u64, u64),
 
     /// Number of records
     pub length: usize,
@@ -73,8 +73,8 @@
             "(docids: {}-{}, impacts: {}-{}, len: {}, max_v: {}, docid: {}-{})",
             self.docid_position_range.0,
             self.docid_position_range.1,
-            self.value_position_range.0,
-            self.value_position_range.1,
+            self.impact_position_range.0,
+            self.impact_position_range.1,
             self.length,
             self.max_value,
             self.min_doc_id,
@@ -121,10 +121,10 @@
     info: Option<&'a TermBlockInformation>,
 
     /// Current iterator on document IDs
-    docid_iterator: Option<Box<dyn Iterator<Item = DocId> + Send>>,
+    docid_iterator: Option<Box<dyn Iterator<Item = DocId> + Send + 'a>>,
 
     /// Current iterator on impacts
-    impact_iterator: Option<Box<dyn Iterator<Item = ImpactValue> + Send>>,
+    impact_iterator: Option<Box<dyn Iterator<Item = ImpactValue> + Send + 'a>>,
 
     index: usize,
 
@@ -201,18 +201,18 @@
             .sparse_index
             .information
             .doc_ids_compressor
-            .read(info.length, &mut slice.data());
+            .read(info.length, slice);
         self.docid_iterator = Some(docid_iterator);
 
         let slice = self.sparse_index.docid_buffer.slice(
-            info.value_position_range.0 as usize,
-            info.value_position_range.1 as usize,
+            info.impact_position_range.0 as usize,
+            info.impact_position_range.1 as usize,
         );
         let value_iterator = self
             .sparse_index
             .information
             .values_compressor
-            .read(info.length, &mut slice.data());
+            .read(info.length, slice);
         self.impact_iterator = Some(value_iterator);
     }
 
@@ -437,12 +437,14 @@
     doc_ids_compressor: Box<dyn DocIdCompressor>,
     values_compressor: Box<dyn ValueCompressor>,
 ) -> Result<(), std::io::Error> {
+    // path.is_dir()
+
     // File for impact values
-    let mut value_writer = File::options()
+    let mut impact_writer = File::options()
         .write(true)
         .truncate(true)
         .create(true)
-        .open(path.join("value.dat"))
+        .open(path.join("impacts.dat"))
         .expect("Could not create the values file");
 
     // File for document IDs
@@ -450,7 +452,7 @@
         .write(true)
         .truncate(true)
         .create(true)
-        .open(path.join("docid.dat"))
+        .open(path.join("docids.dat"))
         .expect("Could not create the document IDs file");
 
     // Global information
@@ -459,8 +461,8 @@
         doc_ids_compressor: doc_ids_compressor,
         values_compressor: values_compressor,
     };
-    let value_position = 0;
-    let docid_position = 0;
+    let mut impact_position = 0;
+    let mut docid_position = 0;
 
     // Iterate over terms
     for term_ix in 0..index.length() {
@@ -492,13 +494,13 @@
             // Write
             information
                 .doc_ids_compressor
-                .write(&mut value_writer, &docids);
+                .write(&mut docid_writer, &docids);
             information
                 .values_compressor
-                .write(&mut docid_writer, &impacts);
+                .write(&mut impact_writer, &impacts);
 
             // Add information
-            let new_value_position = value_writer.stream_position()?;
+            let new_impact_position = impact_writer.stream_position()?;
             let new_docid_position = docid_writer.stream_position()?;
 
             let (min_doc_id, max_doc_id) = docids
@@ -511,12 +513,14 @@
 
             let block_term_information = TermBlockInformation {
                 docid_position_range: (docid_position, new_docid_position),
-                value_position_range: (value_position, new_value_position),
+                impact_position_range: (impact_position, new_impact_position),
                 length: impacts.len(),
                 max_value: impacts.iter().fold(0f32, |cur, x| cur.max(*x)),
                 min_doc_id: min_doc_id,
                 max_doc_id: max_doc_id,
             };
+            docid_position = new_docid_position;
+            impact_position = new_impact_position;
 
             term_information.max_value = term_information
                 .max_value
@@ -532,12 +536,15 @@
     }
 
     // Serialize the overall structure
-    let info_path = path.join(format!("information.cbor"));
+    let info_path = path.join("information.cbor");
+    let info_path_s = info_path.display().to_string();
+
     let info_file = File::options()
         .write(true)
         .truncate(true)
+        .create(true)
         .open(info_path)
-        .expect("Error while creating file");
+        .expect(&format!("Error while creating file {}", info_path_s));
 
     ciborium::ser::into_writer(&information, info_file)
         .expect("Error saving compressed term index information");
@@ -580,19 +587,19 @@
 pub struct EliasFanoCompressor {}
 
 #[typetag::serde]
-impl DocIdCompressor for EliasFanoCompressor {
-}
+impl DocIdCompressor for EliasFanoCompressor {}
 
 #[self_referencing]
 struct EliasFanoIterator {
     data: EliasFano,
     #[borrows(data)]
-    pub iterator: sucds::elias_fano::iter::Iter<'> + 'this
-}
-
-unsafe impl <'a> Send for EliasFanoIterator {}
-
-impl <'a> Iterator for EliasFanoIterator {
+    #[covariant]
+    pub iterator: sucds::elias_fano::iter::Iter<'this>,
+}
+
+unsafe impl<'a> Send for EliasFanoIterator {}
+
+impl<'a> Iterator for EliasFanoIterator {
     type Item = DocId;
 
     fn next(&mut self) -> Option<Self::Item> {
@@ -610,46 +617,99 @@
     fn write(&self, writer: &mut dyn Write, values: &[DocId]) {
         let max_value = *values.iter().max().unwrap();
 
-        let mut c = EliasFanoBuilder::new(max_value as usize, values.len()).expect("Error when building");
+        let mut c = EliasFanoBuilder::new((max_value + 1) as usize, values.len())
+            .expect("Error when building");
 
         for &x in values {
             c.push(x as usize).expect("Could not add a doc ID");
         }
-        c.build().serialize_into(writer).expect("Error while serializing");
-    }
-
-    fn read(&self, count: usize, reader: &mut dyn Read) -> Box<dyn Iterator<Item = DocId> + Send> {
-        let data = EliasFano::deserialize_from(reader).expect("Error while reading");
-        Box::new(EliasFanoIteratorBuilder { 
-            data: data, 
-            iterator_builder: |data: &EliasFano| data.iter(0) 
-        }.build())
+        c.build()
+            .serialize_into(writer)
+            .expect("Error while serializing");
+    }
+
+    fn read<'a>(
+        &self,
+        count: usize,
+        slice: Box<dyn Slice + 'a>,
+    ) -> Box<dyn Iterator<Item = DocId> + Send + 'a> {
+        let data = EliasFano::deserialize_from(slice.data()).expect("Error while reading");
+        Box::new(
+            EliasFanoIteratorBuilder {
+                data: data,
+                iterator_builder: |data: &EliasFano| data.iter(0),
+            }
+            .build(),
+        )
     }
 }
 
 #[derive(Serialize, Deserialize)]
 
 pub struct Quantizer {
-    pub levels: u16,
+    pub nbits: u32,
     pub min: ImpactValue,
-    pub max: ImpactValue
+    pub max: ImpactValue,
+}
+
+struct QuantizerIterator<'a> {
+    nbits: u32,
+    index: usize,
+    count: usize,
+    min: ImpactValue,
+    span: ImpactValue,
+
+    bit_reader: BitReader<Box<dyn Read + Send + 'a>, bitstream_io::BigEndian>,
+}
+
+impl<'a> Iterator for QuantizerIterator<'a> {
+    type Item = ImpactValue;
+
+    fn next(&mut self) -> Option<Self::Item> {
+        if self.index < self.count {
+            self.index += 1;
+            let quantized = self.bit_reader.read::<u32>(self.nbits).unwrap();
+            Some((quantized as ImpactValue) * self.span + self.min)
+        } else {
+            None
+        }
+    }
 }
 
 #[typetag::serde]
 impl ValueCompressor for Quantizer {}
 
-impl <'a> Compressor<ImpactValue> for Quantizer {
+impl<'a> Compressor<ImpactValue> for Quantizer {
     fn write(&self, writer: &mut dyn Write, values: &[ImpactValue]) {
+        let levels = (2 as u32).pow(self.nbits as u32);
+
+        let mut bit_writer = BitWriter::endian(writer, BigEndian);
+
         for x in values {
-            writer.write_f32::<BigEndian>(*x);
-        }
-    }
-
-<<<<<<< HEAD
-    fn read(&self, _reader: &mut dyn Read) -> Box<dyn Iterator<Item = usize> + Send> {
-=======
-    fn read(&self, count: usize, reader: &mut dyn Read) -> Box<dyn Iterator<Item = ImpactValue> + Send> {
->>>>>>> 4d46158f
-        todo!()
+            let value =
+                ((*x - self.min) / (self.max - self.min) * (levels - 1) as f32).round() as u32;
+            bit_writer
+                .write(self.nbits, value.max(0).min(levels - 1))
+                .expect("Cannot write bits");
+        }
+    }
+
+    fn read<'b>(
+        &self,
+        count: usize,
+        slice: Box<dyn Slice + 'b>,
+    ) -> Box<dyn Iterator<Item = ImpactValue> + Send + 'b> {
+        todo!();
+        // let bit_reader = BitReader::endian(Box::new(slice.data()), BigEndian);
+        // Box::new(
+        //     QuantizerIterator::<'b> {
+        //         nbits: self.nbits,
+        //         index: 0,
+        //         count: count,
+        //         bit_reader: bit_reader,
+        //         min: self.min,
+        //         span: self.max - self.min
+        //     }
+        // )
     }
 }