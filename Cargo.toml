[package]
name = "impact-index"
version = "0.26.1"
edition = "2021"
authors = ["Benjamin Piwowarski <benjamin@piwowarski.fr>"]
license = "GPL-2.0-or-later"

# See more keys and their definitions at https://doc.rust-lang.org/cargo/reference/manifest.html
[lib]
name = "impact_index"
crate-type = ["cdylib", "rlib"]
bench = false
test = false


[[bench]]
name = "sparse"
harness = false

# [[bench.dependencies.helpers]]
# path = "libs/helpers"

[[test]]
name = "index"

[dependencies]
pyo3 = { version = "0.20.3", features = ["extension-module", "abi3-py38"] }
pyo3-asyncio = { version = "0.20.0", features = ["attributes", "tokio-runtime"] }
pyo3-log = "0.9.0"
tokio = { version = "1", features = ["full"] }
numpy = "0.20.0"
ndarray = { version = "0.15.4", features = [ "serde" ] }
<<<<<<< HEAD
=======
serde = { version = "^1.0", features = ["derive"] }
ciborium = { version = "0.2" }
>>>>>>> c6855f3b
simple-error = "0.2.3"
sucds = "0.5.0"
env_logger = "0.9.3"
typetag = "0.2"
memmap2 = "0.5.8"
self_cell = "0.10.2"
bincode = "1.3.3"
ouroboros = "0.15"
intertrait = "0.2.2"
derivative = "2.2.0"
# Manipulating bits
byteorder = "1.4.3"
bitstream-io = "2.3"
# Progress bars & log
log = { version = "0.4.17", features = ["max_level_debug", "release_max_level_info"] }
indicatif = "0.17.8"
# Serialization
ciborium = { version = "0.2" }
serde = { version = "1.0", features = ["derive"] }
serde_json = "1.0.120"
bmp = { path = "BMP" }
protobuf = "^2.27"
indicatif = "0.15"


[dev-dependencies]
criterion = "0.4.0"
ntest = "0.8.1"
rstest = "0.15.0"
temp-dir = "0.1.11"
rand_distr = "0.4.3"
rand = "0.8.5"

[dev-dependencies.helpers] 
path = "libs/helpers"

[build-dependencies]
pyo3-build-config = "0.20.3"<|MERGE_RESOLUTION|>--- conflicted
+++ resolved
@@ -30,11 +30,7 @@
 tokio = { version = "1", features = ["full"] }
 numpy = "0.20.0"
 ndarray = { version = "0.15.4", features = [ "serde" ] }
-<<<<<<< HEAD
-=======
 serde = { version = "^1.0", features = ["derive"] }
-ciborium = { version = "0.2" }
->>>>>>> c6855f3b
 simple-error = "0.2.3"
 sucds = "0.5.0"
 env_logger = "0.9.3"
@@ -53,11 +49,9 @@
 indicatif = "0.17.8"
 # Serialization
 ciborium = { version = "0.2" }
-serde = { version = "1.0", features = ["derive"] }
 serde_json = "1.0.120"
 bmp = { path = "BMP" }
 protobuf = "^2.27"
-indicatif = "0.15"
 
 
 [dev-dependencies]
